--- conflicted
+++ resolved
@@ -111,18 +111,7 @@
         configFile = butlerConfig.configFile
         if configFile is not None:
             uri = ButlerURI(configFile)
-<<<<<<< HEAD
             self.configDir = uri.dirname()
-=======
-            if uri.scheme == "s3":
-                uri.updateFile("")
-                self.configDir = uri.geturl()
-            if uri.scheme == "https":
-                uri.updateFile("")
-                self.configDir = uri.geturl()
-            else:
-                self.configDir = os.path.dirname(os.path.abspath(configFile))
->>>>>>> c111e880
 
         # A Butler config contains defaults defined by each of the component
         # configuration classes. We ask each of them to apply defaults to
